import React, { useRef, useCallback, useState, useEffect } from 'react';
import {
    Box,
    Button,
    Typography,
    IconButton,
    Dialog,
    DialogTitle,
    DialogContent,
    DialogActions,
    Alert,
    CircularProgress,
    Fade,
    Zoom,
} from '@mui/material';
import {
    CameraAlt as CameraIcon,
    FlipCameraIos as FlipIcon,
    Close as CloseIcon,
    Refresh as RefreshIcon,
    FlashOn as FlashIcon,
    FlashOff as FlashOffIcon,
    GridOn as GridIcon,
    GridOff as GridOffIcon,
} from '@mui/icons-material';

interface CameraCaptureProps {
    onCapture: (imageData: string, assetTag?: string) => void;
    onClose: () => void;
    isAnalyzing?: boolean;
}

const CameraCapture: React.FC<CameraCaptureProps> = ({
                                                         onCapture,
                                                         onClose,
                                                         isAnalyzing = false,
                                                     }) => {
    const videoRef = useRef<HTMLVideoElement>(null);
    const canvasRef = useRef<HTMLCanvasElement>(null);
    const streamRef = useRef<MediaStream | null>(null);

    const [facingMode, setFacingMode] = useState<'user' | 'environment'>('environment');
    const [hasPermission, setHasPermission] = useState<boolean | null>(null);
    const [error, setError] = useState<string | null>(null);
    const [isCapturing, setIsCapturing] = useState(false);
    const [isLoading, setIsLoading] = useState(true);
    const [showGrid, setShowGrid] = useState(true);
    const [captureFlash, setCaptureFlash] = useState(false);
    const [availableCameras, setAvailableCameras] = useState<MediaDeviceInfo[]>([]);
    const [videoReady, setVideoReady] = useState(false);

    // Enumerate available cameras
    const enumerateCameras = useCallback(async () => {
        try {
            if (navigator.mediaDevices && navigator.mediaDevices.enumerateDevices) {
                const devices = await navigator.mediaDevices.enumerateDevices();
                const cameras = devices.filter(device => device.kind === 'videoinput');
                setAvailableCameras(cameras);
                console.log('Available cameras:', cameras.length);
            }
        } catch (err) {
            console.warn('Could not enumerate cameras:', err);
        }
    }, []);

    // Start camera with enhanced error handling
    const startCamera = useCallback(async () => {
        console.log('Starting camera with facingMode:', facingMode);
        setIsLoading(true);
        setError(null);
        setVideoReady(false);

        try {
            // Stop existing stream
            if (streamRef.current) {
                streamRef.current.getTracks().forEach(track => track.stop());
            }

            // Check if getUserMedia is supported
            if (!navigator.mediaDevices || !navigator.mediaDevices.getUserMedia) {
                throw new Error('Camera API not supported in this browser. Please use a modern browser like Chrome, Firefox, or Safari.');
            }

            // Enumerate cameras first
            await enumerateCameras();

            console.log('Requesting camera permission...');

            // Enhanced constraints for better quality
            const constraints = {
                video: {
                    facingMode: facingMode,
                    width: { ideal: 1920, max: 1920 },
                    height: { ideal: 1080, max: 1080 },
                    frameRate: { ideal: 30, max: 60 },
                    focusMode: 'continuous',
                    whiteBalanceMode: 'auto',
                    exposureMode: 'continuous',
                },
                audio: false
            };

            const stream = await navigator.mediaDevices.getUserMedia(constraints);
            console.log('Camera permission granted');

            streamRef.current = stream;

            if (videoRef.current) {
                videoRef.current.srcObject = stream;
                
                // Wait for video metadata to load
                videoRef.current.onloadedmetadata = () => {
                    console.log('Video metadata loaded:', {
                        width: videoRef.current?.videoWidth,
                        height: videoRef.current?.videoHeight,
                    });
                    setVideoReady(true);
                    setIsLoading(false);
                };

                await videoRef.current.play();
            }

            setHasPermission(true);

        } catch (err: any) {
            console.error('Camera error:', err);
            setHasPermission(false);
            setIsLoading(false);
            setVideoReady(false);

            // Enhanced error messages
            if (err.name === 'NotAllowedError') {
                setError('Camera access denied. Please click the camera icon in your browser\'s address bar and allow camera access, then try again.');
            } else if (err.name === 'NotFoundError') {
                setError('No camera found on this device. Please connect a camera and refresh the page.');
            } else if (err.name === 'NotReadableError') {
                setError('Camera is already in use by another application. Please close other camera apps and try again.');
            } else if (err.name === 'OverconstrainedError') {
                setError('Camera settings not supported. Trying with basic settings...');
                // Try with fallback constraints
                setTimeout(() => startCameraFallback(), 1000);
                return;
            } else if (err.name === 'TypeError') {
                setError('Camera API not available. Please ensure you\'re using HTTPS or localhost.');
            } else {
                setError(`Camera error: ${err.message || err.name || 'Unknown error'}. Please refresh and try again.`);
            }
        }
    }, [facingMode, enumerateCameras]);

    // Fallback camera start with basic constraints
    const startCameraFallback = useCallback(async () => {
        console.log('Trying camera fallback...');
        setIsLoading(true);
        setError(null);

        try {
            const basicConstraints = {
                video: {
                    facingMode: facingMode,
                    width: { ideal: 1280 },
                    height: { ideal: 720 }
                },
                audio: false
            };

            const stream = await navigator.mediaDevices.getUserMedia(basicConstraints);
            streamRef.current = stream;

            if (videoRef.current) {
                videoRef.current.srcObject = stream;
                videoRef.current.onloadedmetadata = () => {
                    setVideoReady(true);
                    setIsLoading(false);
                };
                await videoRef.current.play();
            }

            setHasPermission(true);
        } catch (err) {
            console.error('Camera fallback error:', err);
            setHasPermission(false);
            setIsLoading(false);
            setError('Unable to access camera even with basic settings. Please check your camera permissions.');
        }
    }, [facingMode]);

    // Stop camera
    const stopCamera = useCallback(() => {
        if (streamRef.current) {
            streamRef.current.getTracks().forEach(track => track.stop());
            streamRef.current = null;
        }
        if (videoRef.current) {
            videoRef.current.srcObject = null;
        }
    }, []);

    // Enhanced capture photo with flash effect
    const capturePhoto = useCallback(() => {
        if (!videoRef.current || !canvasRef.current || !videoReady) {
            setError('Camera not ready. Please wait a moment and try again.');
            return;
        }

        setIsCapturing(true);
        setError(null);

        // Flash effect
        setCaptureFlash(true);
        setTimeout(() => setCaptureFlash(false), 150);

        try {
            const video = videoRef.current;
            const canvas = canvasRef.current;
            const context = canvas.getContext('2d');

            if (!context) {
                throw new Error('Could not get canvas context');
            }

            // Set canvas dimensions to match video with high quality
            const videoWidth = video.videoWidth;
            const videoHeight = video.videoHeight;
            
            console.log('Capturing at resolution:', videoWidth, 'x', videoHeight);
            
            canvas.width = videoWidth;
            canvas.height = videoHeight;

            // Clear canvas and draw video frame
            context.clearRect(0, 0, videoWidth, videoHeight);
            context.drawImage(video, 0, 0, videoWidth, videoHeight);

            // Convert to base64 with high quality
            const dataURL = canvas.toDataURL('image/jpeg', 0.9);
            const base64Data = dataURL.split(',')[1];
<<<<<<< HEAD

            if (base64Data && base64Data.length > 0) {
                console.log('Capture successful, data size:', Math.round(base64Data.length / 1024), 'KB');
                onCapture(base64Data);
=======
            const assetTag = '';
            if (base64Data) {
                onCapture(base64Data, assetTag);
>>>>>>> ea79ec49
            } else {
                throw new Error('No image data captured');
            }
        } catch (err) {
            console.error('Capture error:', err);
            setError('Failed to capture image. Please try again or check your camera connection.');
        } finally {
            setTimeout(() => setIsCapturing(false), 500); // Slight delay for better UX
        }
    }, [onCapture, videoReady]);

    // Toggle camera (front/back)
    const toggleCamera = useCallback(() => {
        if (availableCameras.length > 1) {
            setFacingMode(prev => prev === 'user' ? 'environment' : 'user');
        }
    }, [availableCameras.length]);

    // Toggle grid
    const toggleGrid = useCallback(() => {
        setShowGrid(prev => !prev);
    }, []);

    // Retry camera access
    const retryCamera = useCallback(() => {
        setError(null);
        setHasPermission(null);
        setVideoReady(false);
        startCamera();
    }, [startCamera]);

    // Grid overlay component
    const GridOverlay = React.memo(() => (
        <Box
            sx={{
                position: 'absolute',
                top: 0,
                left: 0,
                right: 0,
                bottom: 0,
                pointerEvents: 'none',
                opacity: showGrid ? 0.3 : 0,
                transition: 'opacity 0.2s ease',
            }}
        >
            {/* Rule of thirds grid */}
            <svg width="100%" height="100%" style={{ position: 'absolute' }}>
                <defs>
                    <pattern id="grid" width="33.333%" height="33.333%" patternUnits="objectBoundingBox">
                        <rect width="100%" height="100%" fill="none" stroke="white" strokeWidth="1" />
                    </pattern>
                </defs>
                <rect width="100%" height="100%" fill="url(#grid)" />
                {/* Vertical lines */}
                <line x1="33.333%" y1="0" x2="33.333%" y2="100%" stroke="white" strokeWidth="1" />
                <line x1="66.666%" y1="0" x2="66.666%" y2="100%" stroke="white" strokeWidth="1" />
                {/* Horizontal lines */}
                <line x1="0" y1="33.333%" x2="100%" y2="33.333%" stroke="white" strokeWidth="1" />
                <line x1="0" y1="66.666%" x2="100%" y2="66.666%" stroke="white" strokeWidth="1" />
            </svg>
        </Box>
    ));

    // Start camera when component mounts or facingMode changes
    useEffect(() => {
        startCamera();

        return () => {
            stopCamera();
        };
    }, [startCamera, stopCamera]);

    // Cleanup on unmount
    useEffect(() => {
        return () => {
            stopCamera();
        };
    }, [stopCamera]);

    // Check secure context
    useEffect(() => {
        if (typeof window !== 'undefined') {
            const isSecureContext = window.isSecureContext ||
                window.location.protocol === 'https:' ||
                window.location.hostname === 'localhost' ||
                window.location.hostname === '127.0.0.1';

            console.log('Secure context:', isSecureContext);
            console.log('Location:', window.location.href);

            if (!isSecureContext) {
                setError('Camera access requires HTTPS or localhost. Please use a secure connection.');
                setHasPermission(false);
                setIsLoading(false);
            }
        }
    }, []);

    return (
        <Dialog
            open={true}
            onClose={onClose}
            maxWidth="md"
            fullWidth
            PaperProps={{
                sx: {
                    height: '80vh',
                    maxHeight: '800px',
                },
            }}
        >
            <DialogTitle>
                <Box display="flex" justifyContent="space-between" alignItems="center">
                    <Typography variant="h6">Equipment Scanner</Typography>
                    <IconButton onClick={onClose} size="small">
                        <CloseIcon />
                    </IconButton>
                </Box>
            </DialogTitle>

            <DialogContent sx={{ p: 0, display: 'flex', flexDirection: 'column' }}>
                {error && (
                    <Alert
                        severity="error"
                        sx={{ m: 2 }}
                        action={
                            <Button color="inherit" size="small" onClick={retryCamera}>
                                <RefreshIcon sx={{ mr: 1 }} />
                                Retry
                            </Button>
                        }
                    >
                        {error}
                    </Alert>
                )}

                <Box
                    sx={{
                        flex: 1,
                        display: 'flex',
                        flexDirection: 'column',
                        alignItems: 'center',
                        justifyContent: 'center',
                        bgcolor: 'black',
                        position: 'relative',
                        minHeight: 400,
                    }}
                >
                    {/* Loading state */}
                    {(hasPermission === null || isLoading) && !error && (
                        <Box textAlign="center" color="white">
                            <CircularProgress color="primary" sx={{ mb: 2 }} />
                            <Typography>Requesting camera access...</Typography>
                            <Typography variant="body2" sx={{ mt: 1, opacity: 0.7 }}>
                                Please allow camera permissions in your browser
                            </Typography>
                            <Typography variant="body2" sx={{ mt: 1, opacity: 0.5 }}>
                                Look for permission popup at the top of your browser
                            </Typography>
                            <Button
                                variant="outlined"
                                onClick={retryCamera}
                                sx={{ mt: 2, color: 'white', borderColor: 'white' }}
                            >
                                Cancel & Retry
                            </Button>
                        </Box>
                    )}

                    {/* Permission denied state */}
                    {hasPermission === false && !error && (
                        <Box textAlign="center" color="white" p={3}>
                            <CameraIcon sx={{ fontSize: 64, mb: 2, opacity: 0.5 }} />
                            <Typography variant="h6" gutterBottom>
                                Camera Access Required
                            </Typography>
                            <Typography variant="body2" sx={{ mb: 2 }}>
                                Please allow camera access to scan equipment
                            </Typography>
                            <Button variant="contained" onClick={retryCamera}>
                                Try Again
                            </Button>
                        </Box>
                    )}

                    {/* Camera active state */}
                    {hasPermission && !error && !isLoading && (
                        <>
                            <video
                                ref={videoRef}
                                autoPlay
                                playsInline
                                muted
                                style={{
                                    width: '100%',
                                    height: '100%',
                                    objectFit: 'cover',
                                }}
                            />

                            {/* Hidden canvas for capture */}
                            <canvas
                                ref={canvasRef}
                                style={{ display: 'none' }}
                            />

                            {/* Grid overlay */}
                            <GridOverlay />

                            {/* Flash overlay for capture effect */}
                            <Fade in={captureFlash} timeout={150}>
                                <Box
                                    sx={{
                                        position: 'absolute',
                                        top: 0,
                                        left: 0,
                                        right: 0,
                                        bottom: 0,
                                        bgcolor: 'rgba(255, 255, 255, 0.8)',
                                        pointerEvents: 'none',
                                    }}
                                />
                            </Fade>

                            {/* Camera overlay */}
                            <Box
                                sx={{
                                    position: 'absolute',
                                    top: 0,
                                    left: 0,
                                    right: 0,
                                    bottom: 0,
                                    display: 'flex',
                                    flexDirection: 'column',
                                    justifyContent: 'space-between',
                                    p: 2,
                                    pointerEvents: 'none',
                                }}
                            >
                                {/* Top controls */}
                                <Box display="flex" justifyContent="space-between" alignItems="flex-start">
                                    <Box display="flex" gap={1}>
                                        <IconButton
                                            onClick={toggleGrid}
                                            sx={{
                                                color: 'white',
                                                bgcolor: showGrid ? 'rgba(255,255,255,0.2)' : 'rgba(0,0,0,0.5)',
                                                pointerEvents: 'auto',
                                                '&:hover': {
                                                    bgcolor: showGrid ? 'rgba(255,255,255,0.3)' : 'rgba(0,0,0,0.7)',
                                                },
                                            }}
                                            title={showGrid ? 'Hide grid' : 'Show grid'}
                                        >
                                            {showGrid ? <GridOffIcon /> : <GridIcon />}
                                        </IconButton>
                                    </Box>

                                    <Box display="flex" gap={1}>
                                        {availableCameras.length > 1 && (
                                            <IconButton
                                                onClick={toggleCamera}
                                                sx={{
                                                    color: 'white',
                                                    bgcolor: 'rgba(0,0,0,0.5)',
                                                    pointerEvents: 'auto',
                                                    '&:hover': {
                                                        bgcolor: 'rgba(0,0,0,0.7)',
                                                    },
                                                }}
                                                title="Switch camera"
                                            >
                                                <FlipIcon />
                                            </IconButton>
                                        )}
                                    </Box>
                                </Box>

                                {/* Center focus guide */}
                                <Zoom in={videoReady} timeout={500}>
                                    <Box
                                        sx={{
                                            alignSelf: 'center',
                                            width: { xs: 200, sm: 280 },
                                            height: { xs: 200, sm: 280 },
                                            border: '2px solid rgba(255,255,255,0.6)',
                                            borderRadius: 2,
                                            display: 'flex',
                                            flexDirection: 'column',
                                            alignItems: 'center',
                                            justifyContent: 'center',
                                            gap: 1,
                                        }}
                                    >
                                        <Typography
                                            variant="body2"
                                            sx={{
                                                color: 'white',
                                                textAlign: 'center',
                                                bgcolor: 'rgba(0,0,0,0.6)',
                                                px: 2,
                                                py: 1,
                                                borderRadius: 1,
                                                fontSize: { xs: '0.75rem', sm: '0.875rem' },
                                            }}
                                        >
                                            📦 Position equipment in frame
                                        </Typography>
                                        <Typography
                                            variant="caption"
                                            sx={{
                                                color: 'rgba(255,255,255,0.8)',
                                                textAlign: 'center',
                                                bgcolor: 'rgba(0,0,0,0.4)',
                                                px: 1.5,
                                                py: 0.5,
                                                borderRadius: 0.5,
                                                fontSize: { xs: '0.625rem', sm: '0.75rem' },
                                            }}
                                        >
                                            Ensure good lighting for best results
                                        </Typography>
                                    </Box>
                                </Zoom>

                                {/* Bottom info */}
                                <Box display="flex" justifyContent="center" alignItems="center">
                                    {videoReady && (
                                        <Typography
                                            variant="caption"
                                            sx={{
                                                color: 'rgba(255,255,255,0.8)',
                                                bgcolor: 'rgba(0,0,0,0.4)',
                                                px: 1.5,
                                                py: 0.5,
                                                borderRadius: 1,
                                                fontSize: '0.75rem',
                                            }}
                                        >
                                            📹 {videoRef.current?.videoWidth}x{videoRef.current?.videoHeight}
                                        </Typography>
                                    )}
                                </Box>
                            </Box>
                        </>
                    )}
                </Box>
            </DialogContent>

            <DialogActions sx={{ p: 3, justifyContent: 'center', gap: 2 }}>
                {hasPermission && !error && !isLoading && videoReady && (
                    <Zoom in={true} timeout={300}>
                        <Button
                            variant="contained"
                            size="large"
                            onClick={capturePhoto}
                            disabled={isCapturing || isAnalyzing}
                            startIcon={
                                isCapturing || isAnalyzing ? (
                                    <CircularProgress size={20} color="inherit" />
                                ) : (
                                    <CameraIcon />
                                )
                            }
                            sx={{
                                minWidth: 220,
                                height: 64,
                                fontSize: '1.2rem',
                                fontWeight: 600,
                                borderRadius: 3,
                                boxShadow: 3,
                                background: isCapturing 
                                    ? 'linear-gradient(45deg, #ff9800 30%, #f57c00 90%)'
                                    : 'linear-gradient(45deg, #2196f3 30%, #1976d2 90%)',
                                '&:hover': {
                                    boxShadow: 6,
                                    transform: 'translateY(-2px)',
                                },
                                '&:disabled': {
                                    background: 'linear-gradient(45deg, #bdbdbd 30%, #9e9e9e 90%)',
                                },
                                transition: 'all 0.2s ease-in-out',
                            }}
                        >
                            {isCapturing
                                ? '📸 Capturing...'
                                : isAnalyzing
                                    ? '🔍 Analyzing...'
                                    : '📸 Capture Photo'
                            }
                        </Button>
                    </Zoom>
                )}

                {/* Show retry button when there's an error */}
                {error && (
                    <Button
                        variant="outlined"
                        size="large"
                        onClick={retryCamera}
                        startIcon={<RefreshIcon />}
                        sx={{
                            minWidth: 200,
                            height: 56,
                            fontSize: '1.1rem',
                            borderRadius: 3,
                            borderWidth: 2,
                            '&:hover': {
                                borderWidth: 2,
                                transform: 'translateY(-1px)',
                            },
                        }}
                    >
                        🔄 Try Again
                    </Button>
                )}

                {/* Loading state for initial camera setup */}
                {(hasPermission === null || isLoading) && !error && (
                    <Button
                        disabled
                        size="large"
                        startIcon={<CircularProgress size={20} />}
                        sx={{
                            minWidth: 200,
                            height: 56,
                            fontSize: '1.1rem',
                        }}
                    >
                        Setting up camera...
                    </Button>
                )}
            </DialogActions>
        </Dialog>
    );
};

export default CameraCapture;<|MERGE_RESOLUTION|>--- conflicted
+++ resolved
@@ -107,7 +107,7 @@
 
             if (videoRef.current) {
                 videoRef.current.srcObject = stream;
-                
+
                 // Wait for video metadata to load
                 videoRef.current.onloadedmetadata = () => {
                     console.log('Video metadata loaded:', {
@@ -223,9 +223,9 @@
             // Set canvas dimensions to match video with high quality
             const videoWidth = video.videoWidth;
             const videoHeight = video.videoHeight;
-            
+
             console.log('Capturing at resolution:', videoWidth, 'x', videoHeight);
-            
+
             canvas.width = videoWidth;
             canvas.height = videoHeight;
 
@@ -236,16 +236,10 @@
             // Convert to base64 with high quality
             const dataURL = canvas.toDataURL('image/jpeg', 0.9);
             const base64Data = dataURL.split(',')[1];
-<<<<<<< HEAD
 
             if (base64Data && base64Data.length > 0) {
                 console.log('Capture successful, data size:', Math.round(base64Data.length / 1024), 'KB');
                 onCapture(base64Data);
-=======
-            const assetTag = '';
-            if (base64Data) {
-                onCapture(base64Data, assetTag);
->>>>>>> ea79ec49
             } else {
                 throw new Error('No image data captured');
             }
@@ -617,7 +611,7 @@
                                 fontWeight: 600,
                                 borderRadius: 3,
                                 boxShadow: 3,
-                                background: isCapturing 
+                                background: isCapturing
                                     ? 'linear-gradient(45deg, #ff9800 30%, #f57c00 90%)'
                                     : 'linear-gradient(45deg, #2196f3 30%, #1976d2 90%)',
                                 '&:hover': {
